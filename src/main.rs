#![feature(lang_items)]
#![feature(const_fn)]
#![feature(alloc, collections)]
#![feature(asm)]
#![feature(compiler_builtins_lib)]

#![no_std]
#![no_main]

#[macro_use]
extern crate stm32f7_discovery as stm32f7;

// initialization routines for .data and .bss
extern crate r0;
extern crate alloc;
#[macro_use]
extern crate collections;
extern crate compiler_builtins;

// hardware register structs with accessor methods
use stm32f7::{system_clock, sdram, lcd, i2c, audio, touch, board, ethernet, embedded};
use stm32f7::ethernet::{Packet, Udp};
use collections::borrow::Cow;
#[no_mangle]
pub unsafe extern "C" fn reset() -> ! {
    extern "C" {
        static __DATA_LOAD: u32;
        static __DATA_END: u32;
        static mut __DATA_START: u32;

        static mut __BSS_START: u32;
        static mut __BSS_END: u32;
    }

    let data_load = &__DATA_LOAD;
    let data_start = &mut __DATA_START;
    let data_end = &__DATA_END;

    let bss_start = &mut __BSS_START;
    let bss_end = &__BSS_END;

    // initializes the .data section (copy the data segment initializers from flash to RAM)
    r0::init_data(data_start, data_end, data_load);
    // zeroes the .bss section
    r0::zero_bss(bss_start, bss_end);

    stm32f7::heap::init();

    // enable floating point unit
    let scb = stm32f7::cortex_m::peripheral::scb_mut();
    scb.cpacr.modify(|v| v | 0b1111 << 20);
    asm!("DSB; ISB;"::::"volatile"); // pipeline flush

    main(board::hw());
}

// WORKAROUND: rust compiler will inline & reorder fp instructions into
#[inline(never)] //             reset() before the FPU is initialized
fn main(hw: board::Hardware) -> ! {
    use embedded::interfaces::gpio::{self, Gpio};

    hprintln!("Entering main");

    let x = vec![1, 2, 3, 4, 5];
    assert_eq!(x.len(), 5);
    assert_eq!(x[3], 4);

    let board::Hardware {
        rcc,
        pwr,
        flash,
        fmc,
        ltdc,
        gpio_a,
        gpio_b,
        gpio_c,
        gpio_d,
        gpio_e,
        gpio_f,
        gpio_g,
        gpio_h,
        gpio_i,
        gpio_j,
        gpio_k,
        i2c_3,
        sai_2,
        syscfg,
        ethernet_mac,
        ethernet_dma,
        ..
    } = hw;

    let mut gpio = Gpio::new(gpio_a,
                             gpio_b,
                             gpio_c,
                             gpio_d,
                             gpio_e,
                             gpio_f,
                             gpio_g,
                             gpio_h,
                             gpio_i,
                             gpio_j,
                             gpio_k);

    system_clock::init(rcc, pwr, flash);

    // enable all gpio ports
    rcc.ahb1enr
        .update(|r| {
            r.set_gpioaen(true);
            r.set_gpioben(true);
            r.set_gpiocen(true);
            r.set_gpioden(true);
            r.set_gpioeen(true);
            r.set_gpiofen(true);
            r.set_gpiogen(true);
            r.set_gpiohen(true);
            r.set_gpioien(true);
            r.set_gpiojen(true);
            r.set_gpioken(true);
        });

    // configure led pin as output pin
    let led_pin = (gpio::Port::PortI, gpio::Pin::Pin1);
    let mut led = gpio.to_output(led_pin,
                                 gpio::OutputType::PushPull,
                                 gpio::OutputSpeed::Low,
                                 gpio::Resistor::NoPull)
        .expect("led pin already in use");

    // turn led on
    led.set(true);

    let button_pin = (gpio::Port::PortI, gpio::Pin::Pin11);
    let button = gpio.to_input(button_pin, gpio::Resistor::NoPull)
        .expect("button pin already in use");

    // init sdram (needed for display buffer)
    sdram::init(rcc, fmc, &mut gpio);

    // lcd controller
    let mut lcd = lcd::init(ltdc, rcc, &mut gpio);
<<<<<<< HEAD
    lcd.clear_screen();
    lcd.set_background_color(lcd::Color::rgb(0, 0, 0));
    // Throw up a test pattern while the next few drivers init
    // (takes a while...).
    lcd.test_pixels();
=======
    let mut layer_1 = lcd.layer_1().unwrap();
    let mut layer_2 = lcd.layer_2().unwrap();

    layer_1.clear();
    layer_2.clear();
    lcd::init_stdout(layer_2);
>>>>>>> 302b3b07

    // i2c
    i2c::init_pins_and_clocks(rcc, &mut gpio);
    let mut i2c_3 = i2c::init(i2c_3);
    i2c_3.test_1();
    i2c_3.test_2();

    // sai and stereo microphone
    audio::init_sai_2_pins(&mut gpio);
    audio::init_sai_2(sai_2, rcc);
    assert!(audio::init_wm8994(&mut i2c_3).is_ok());

    // ethernet
    let mut eth_device = ethernet::EthernetDevice::new(Default::default(),
                                                       Default::default(),
                                                       rcc,
                                                       syscfg,
                                                       &mut gpio,
                                                       ethernet_mac,
                                                       ethernet_dma);
    if let Err(e) = eth_device {
        println!("ethernet init failed: {:?}", e);
    }

    touch::check_family_id(&mut i2c_3).unwrap();

    let mut audio_writer = layer_1.audio_writer();
    let mut last_led_toggle = system_clock::ticks();
    let mut button_pressed_old = false;
    loop {
        let ticks = system_clock::ticks();

        // every 0.5 seconds
        if ticks - last_led_toggle >= 500 {
            // toggle the led
            let led_current = led.get();
            led.set(!led_current);
            last_led_toggle = ticks;
        }

        let button_pressed = button.get();
        if button_pressed && !button_pressed_old {
            // choose a new background color
            let new_color = ((system_clock::ticks() as u32).wrapping_mul(19801)) % 0x1000000;
            lcd.set_background_color(lcd::Color::from_hex(new_color));
        }

        // poll for new touch data
        for touch in &touch::touches(&mut i2c_3).unwrap() {
<<<<<<< HEAD
            lcd.set_pixel(touch.x, touch.y, lcd::Color::rgb(0xff, 0xff, 0xff), lcd::Buffer::Primary);
=======
            audio_writer
                .layer()
                .print_point_at(touch.x as usize, touch.y as usize);
>>>>>>> 302b3b07
        }

        // handle new ethernet packets
        if let Ok(ref mut eth_device) = eth_device {
            loop {
                let result =
                    eth_device.with_next_packet(|packet| match packet {
                                                    Packet::Udp(udp) => handle_udp_packet(udp),
                                                });
                if let Err(err) = result {
                    match err {
                        stm32f7::ethernet::Error::Exhausted => {}
                        _ => {} // println!("err {:?}", e),
                    }
                    break;
                }
            }
        }

        button_pressed_old = button_pressed;
    }
}

fn handle_udp_packet(udp: Udp) -> Option<Cow<[u8]>> {
    match udp.udp_header.dst_port {
        15 => {
            for byte in udp.payload.iter().filter(|&&b| b != 0) {
                print!("{}", char::from(*byte));
            }
            let mut reply = b"Reversed: ".to_vec();
            let start = reply.len();
            reply.extend_from_slice(udp.payload);
            let end = reply.len() - 1;
            reply[start..end].reverse();
            Some(reply.into())
        }
        _ => None,
    }
}<|MERGE_RESOLUTION|>--- conflicted
+++ resolved
@@ -140,20 +140,12 @@
 
     // lcd controller
     let mut lcd = lcd::init(ltdc, rcc, &mut gpio);
-<<<<<<< HEAD
-    lcd.clear_screen();
-    lcd.set_background_color(lcd::Color::rgb(0, 0, 0));
-    // Throw up a test pattern while the next few drivers init
-    // (takes a while...).
-    lcd.test_pixels();
-=======
     let mut layer_1 = lcd.layer_1().unwrap();
     let mut layer_2 = lcd.layer_2().unwrap();
 
     layer_1.clear();
     layer_2.clear();
     lcd::init_stdout(layer_2);
->>>>>>> 302b3b07
 
     // i2c
     i2c::init_pins_and_clocks(rcc, &mut gpio);
@@ -203,13 +195,9 @@
 
         // poll for new touch data
         for touch in &touch::touches(&mut i2c_3).unwrap() {
-<<<<<<< HEAD
-            lcd.set_pixel(touch.x, touch.y, lcd::Color::rgb(0xff, 0xff, 0xff), lcd::Buffer::Primary);
-=======
             audio_writer
                 .layer()
                 .print_point_at(touch.x as usize, touch.y as usize);
->>>>>>> 302b3b07
         }
 
         // handle new ethernet packets
