--- conflicted
+++ resolved
@@ -15,39 +15,26 @@
 mod color;
 mod font;
 
+const HEIGHT: usize = 480;
+const WIDTH: usize = 272;
+
+const LAYER_1_OCTETS_PER_PIXEL: usize = 4;
+const LAYER_1_LENGTH: usize = HEIGHT * WIDTH * LAYER_1_OCTETS_PER_PIXEL;
+const LAYER_2_OCTETS_PER_PIXEL: usize = 2;
+const LAYER_2_LENGTH: usize = HEIGHT * WIDTH * LAYER_2_OCTETS_PER_PIXEL;
+
 const SDRAM_START: usize = 0xC000_0000;
 const LAYER_1_START: usize = SDRAM_START;
-const LAYER_2_START: usize = SDRAM_START + 272 * 480 * 4;
+const LAYER_2_START: usize = SDRAM_START + LAYER_1_LENGTH;
 
 static TTF: &[u8] = include_bytes!("../../RobotoMono-Bold.ttf");
-
-// Use the SDRAM as a framebuffer
-pub const FRAMEBUFFER_BASE_ADDRESS: u32 = 0xC000_0000;
-// It's a 480x272 16-bit LCD
-pub const WIDTH: u16 = 480;
-pub const HEIGHT: u16 = 272;
-pub const NUM_PIXELS: u32 = WIDTH as u32 * HEIGHT as u32;
-pub const OCTETS_PER_PIXEL: u32 = 2;
-pub const FRAMEBUFFER_LEN: u32 = NUM_PIXELS * OCTETS_PER_PIXEL;
 
 pub struct Lcd {
     controller: &'static mut Ltdc,
     display_enable: OutputPin,
     backlight_enable: OutputPin,
-<<<<<<< HEAD
-    next_pixel: u32,
-    next_col: u16,
-    prev_value: (u32, u32),
-=======
     layer_1_in_use: bool,
     layer_2_in_use: bool,
->>>>>>> 302b3b07
-}
-
-#[derive(Copy, Clone)]
-pub enum Buffer {
-    Primary,
-    Secondary,
 }
 
 impl Lcd {
@@ -55,60 +42,6 @@
         self.controller.bccr.update(|r| r.set_bc(color.to_rgb()));
     }
 
-<<<<<<< HEAD
-    fn set_pixel_raw(&mut self, x: u16, y: u16, color: u16, buffer: Buffer) {
-        let addr = match buffer {
-            Buffer::Primary => FRAMEBUFFER_BASE_ADDRESS,
-            Buffer::Secondary => FRAMEBUFFER_BASE_ADDRESS + FRAMEBUFFER_LEN,
-        };
-        let pixel = x as u32 + (y as u32 * WIDTH as u32);
-        let pixel_color = (addr + pixel * OCTETS_PER_PIXEL) as *mut u16;
-        unsafe { ptr::write_volatile(pixel_color, color) };
-    }
-
-    pub fn set_pixel(&mut self, x: u16, y: u16, color: Color, buffer: Buffer) {
-        self.set_pixel_raw(x, y, color.to_argb1555(), buffer)
-    }
-
-    /// Fills in a region
-    /// Region includes the top_left point, but does not include the bottom_right point.
-    /// That is (0, 0) and (WIDTH, HEIGHT) means the whole screen.
-    pub fn fill_region(&mut self,
-                       top_left: (u16, u16),
-                       bottom_right: (u16, u16),
-                       color: Color,
-                       buffer: Buffer) {
-        let color = color.to_argb1555();
-        for y in top_left.1..bottom_right.1 {
-            for x in top_left.0..bottom_right.0 {
-                self.set_pixel_raw(x, y, color, buffer);
-            }
-        }
-    }
-
-    pub fn test_pixels(&mut self) {
-        self.fill_region((0, 0), (WIDTH / 2, HEIGHT / 2), Color::rgb(255, 255, 255), Buffer::Primary);
-        self.fill_region((WIDTH / 2, 0), (WIDTH, HEIGHT / 2), Color::rgb(255, 0, 0), Buffer::Primary);
-        self.fill_region((0, HEIGHT / 2), (WIDTH / 2, HEIGHT), Color::rgb(0, 255, 0), Buffer::Primary);
-        self.fill_region((WIDTH / 2, HEIGHT / 2), (WIDTH, HEIGHT), Color::rgb(0, 0, 255), Buffer::Primary);
-    }
-
-    pub fn clear_screen(&mut self) {
-        use core;
-        unsafe {
-            core::intrinsics::volatile_set_memory(FRAMEBUFFER_BASE_ADDRESS as *mut u8,
-                                                  0,
-                                                  FRAMEBUFFER_LEN as usize * 2);
-        }
-    }
-
-    pub fn set_next_pixel(&mut self, color: u16) {
-        // layer 1
-        let pixel_color = (FRAMEBUFFER_BASE_ADDRESS + self.next_pixel * OCTETS_PER_PIXEL) as
-                          *mut u16;
-        unsafe { ptr::write_volatile(pixel_color, color) };
-        self.next_pixel = (self.next_pixel + 1) % NUM_PIXELS;
-=======
     pub fn layer_1(&mut self) -> Option<Layer<FramebufferArgb8888>> {
         if self.layer_1_in_use {
             None
@@ -142,8 +75,8 @@
 
 impl Framebuffer for FramebufferArgb8888 {
     fn set_pixel(&mut self, x: usize, y: usize, color: Color) {
-        let pixel = y * 480 + x;
-        let pixel_ptr = (self.base_addr + pixel * 4) as *mut u32;
+        let pixel = y * WIDTH + x;
+        let pixel_ptr = (self.base_addr + pixel * LAYER_1_OCTETS_PER_PIXEL) as *mut u32;
         unsafe { ptr::write_volatile(pixel_ptr, color.to_argb8888()) };
     }
 }
@@ -161,8 +94,8 @@
 
 impl Framebuffer for FramebufferAl88 {
     fn set_pixel(&mut self, x: usize, y: usize, color: Color) {
-        let pixel = y * 480 + x;
-        let pixel_ptr = (self.base_addr + pixel * 2) as *mut u16;
+        let pixel = y * WIDTH + x;
+        let pixel_ptr = (self.base_addr + pixel * LAYER_2_OCTETS_PER_PIXEL) as *mut u16;
         unsafe { ptr::write_volatile(pixel_ptr, (color.alpha as u16) << 8 | 0xff) };
     }
 }
@@ -176,8 +109,8 @@
         let colors = [0xffffff, 0xcccccc, 0x999999, 0x666666, 0x333333, 0x0, 0xff0000, 0x0000ff];
 
         // horizontal stripes
-        for i in 0..272 {
-            for j in 0..480 {
+        for i in 0..HEIGHT {
+            for j in 0..WIDTH {
                 self.framebuffer
                     .set_pixel(j, i, Color::from_rgb888(colors[(i / 10) % colors.len()]));
             }
@@ -188,8 +121,8 @@
         let colors = [0xcccccc, 0x999999, 0x666666, 0x333333, 0x0, 0xff0000, 0x0000ff, 0xffffff];
 
         // vertical stripes
-        for i in 0..272 {
-            for j in 0..480 {
+        for i in 0..HEIGHT {
+            for j in 0..WIDTH {
                 self.framebuffer
                     .set_pixel(j, i, Color::from_rgb888(colors[(j / 10) % colors.len()]));
             }
@@ -197,8 +130,8 @@
     }
 
     pub fn clear(&mut self) {
-        for i in 0..272 {
-            for j in 0..480 {
+        for i in 0..HEIGHT {
+            for j in 0..WIDTH {
                 self.framebuffer.set_pixel(j, i, Color::from_argb8888(0));
             }
         }
@@ -209,8 +142,8 @@
     }
 
     pub fn print_point_color_at(&mut self, x: usize, y: usize, color: Color) {
-        assert!(x < 480);
-        assert!(y < 272);
+        assert!(x < WIDTH);
+        assert!(y < HEIGHT);
 
         self.framebuffer.set_pixel(x, y, color);
     }
@@ -238,55 +171,30 @@
     layer: &'a mut Layer<T>,
     next_pixel: usize,
     next_col: usize,
-    prev_value: (u32, u32),
+    prev_value: (usize, usize),
 }
 
 impl<'a, T: Framebuffer + 'a> AudioWriter<'a, T> {
     pub fn set_next_pixel(&mut self, color: Color) {
         self.layer
-            .print_point_color_at(self.next_pixel % 480, self.next_pixel / 480, color);
-        self.next_pixel = (self.next_pixel + 1) % (272 * 480);
->>>>>>> 302b3b07
+            .print_point_color_at(self.next_pixel % WIDTH, self.next_pixel / WIDTH, color);
+        self.next_pixel = (self.next_pixel + 1) % (HEIGHT * WIDTH);
     }
 
     pub fn layer(&mut self) -> &mut Layer<T> {
         &mut self.layer
     }
 
-    pub fn set_next_col(&mut self, value0: u32, value1: u32) {
-        let value0 = value0 + 2u32.pow(15);
-        let value0 = value0 as u16 as u32;
+    pub fn set_next_col(&mut self, value0: usize, value1: usize) {
+        let value0 = value0 + 2usize.pow(15);
+        let value0 = value0 as u16 as usize;
         let value0 = value0 / 241;
 
-        let value1 = value1 + 2u32.pow(15);
-        let value1 = value1 as u16 as u32;
+        let value1 = value1 + 2usize.pow(15);
+        let value1 = value1 as u16 as usize;
         let value1 = value1 / 241;
 
-<<<<<<< HEAD
-        // layer 1
-        for y in 0..HEIGHT as u32 {
-            let mut color = 0;
-
-            if value0 >= self.prev_value.0 {
-                if y >= self.prev_value.0 && y <= value0 {
-                    color |= 0xff00;
-                }
-            } else if y <= self.prev_value.0 && y >= value0 {
-                color |= 0xff00;
-            }
-
-            if value1 >= self.prev_value.1 {
-                if y >= self.prev_value.0 && y <= value1 {
-                    color |= 0x00ff;
-                }
-            } else if y <= self.prev_value.0 && y >= value1 {
-                color |= 0x00ff;
-            }
-
-            let x = self.next_col;
-            self.set_pixel_raw(x, y as u16, color, Buffer::Primary);
-=======
-        for i in 0..272 {
+        for i in 0..HEIGHT {
             let mut color = Color::from_argb8888(0);
 
             if value0 >= self.prev_value.0 {
@@ -311,14 +219,12 @@
 
             let i = i as usize;
             self.layer.print_point_color_at(self.next_col, i, color);
->>>>>>> 302b3b07
-        }
+        }
+
 
         self.next_col = (self.next_col + 1) % WIDTH;
         self.prev_value = (value0, value1);
     }
-<<<<<<< HEAD
-=======
 }
 
 pub struct TextWriter<'a, T: Framebuffer + 'a> {
@@ -340,11 +246,11 @@
                  } = self;
 
         let width = font_renderer.render(s, |x, y, v| {
-            if *x_pos + x >= 480 {
+            if *x_pos + x >= WIDTH {
                 *x_pos = 0;
                 *y_pos += font_height;
             }
-            if *y_pos + font_height >= 272 {
+            if *y_pos + font_height >= HEIGHT {
                 *y_pos = 0;
                 layer.clear();
             }
@@ -374,5 +280,4 @@
         }
         Ok(())
     }
->>>>>>> 302b3b07
 }